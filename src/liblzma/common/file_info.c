--- conflicted
+++ resolved
@@ -828,11 +828,7 @@
 	// won't return 0 (which would indicate an error).
 	coder->memlimit = my_max(1, memlimit);
 
-<<<<<<< HEAD
-	// Preprare these for reading the first Stream Header into coder->temp.
-=======
 	// Prepare these for reading the first Stream Header into coder->temp.
->>>>>>> 6a89e656
 	coder->temp_pos = 0;
 	coder->temp_size = LZMA_STREAM_HEADER_SIZE;
 
